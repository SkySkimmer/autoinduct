--- conflicted
+++ resolved
@@ -49,14 +49,13 @@
   autoinduct Nat.add;simpl;ltac1:(congruence).
 Qed.
 
-<<<<<<< HEAD
 Require Import List.
 
 Goal forall l : list nat, l ++ nil = l.
 Proof.
   intros.
   autoinduct app;simpl;ltac1:(congruence).
-=======
+Qed.
 (* called from ltac1 *)
 
 Ltac autoinduct :=
@@ -70,5 +69,4 @@
 Goal forall n, n + 0 = n.
   intros.
   autoinduct Nat.add;simpl;congruence.
->>>>>>> d29ca5c9
 Qed.